--- conflicted
+++ resolved
@@ -216,20 +216,12 @@
       params:
         <<: *github-task-params
         JDK_VERSION: java11
-<<<<<<< HEAD
+    - task: detect-jdk14-update
       image: spring-boot-ci-image
-    - task: detect-jdk14-update
       file: git-repo/ci/tasks/detect-jdk-updates.yml
       params:
-        GITHUB_REPO: spring-boot
-        GITHUB_ORGANIZATION: spring-projects
-        GITHUB_PASSWORD: ((github-password))
-        GITHUB_USERNAME: ((github-username))
+        <<: *github-task-params
         JDK_VERSION: java14
-        MILESTONE: ((milestone))
-      image: spring-boot-ci-image
-=======
->>>>>>> 0957c746
 - name: detect-ubuntu-image-updates
   plan:
   - get: git-repo
@@ -268,17 +260,9 @@
       image: spring-boot-ci-image
       <<: *build-project-task-params
     - in_parallel:
-<<<<<<< HEAD
       - task: build-smoke-tests
-        timeout: ((task-timeout))
         image: spring-boot-ci-image
         file: git-repo/ci/tasks/build-smoke-tests.yml
-      - task: build-integration-tests
-=======
-      - task: build-samples
-        image: spring-boot-ci-image
-        file: git-repo/ci/tasks/build-samples.yml
->>>>>>> 0957c746
         timeout: ((task-timeout))
       - task: build-integration-tests
         image: spring-boot-ci-image
@@ -336,17 +320,9 @@
       file: git-repo/ci/tasks/build-pr-project.yml
       timeout: ((task-timeout))
     - in_parallel:
-<<<<<<< HEAD
       - task: build-smoke-tests
-        timeout: ((task-timeout))
         image: spring-boot-ci-image
         file: git-repo/ci/tasks/build-smoke-tests.yml
-      - task: build-integration-tests
-=======
-      - task: build-samples
-        image: spring-boot-ci-image
-        file: git-repo/ci/tasks/build-samples.yml
->>>>>>> 0957c746
         timeout: ((task-timeout))
       - task: build-integration-tests
         image: spring-boot-ci-image
@@ -380,17 +356,9 @@
       image: spring-boot-jdk11-ci-image
       <<: *build-project-task-params
     - in_parallel:
-<<<<<<< HEAD
       - task: build-smoke-tests
-        timeout: ((task-timeout))
         image: spring-boot-jdk11-ci-image
         file: git-repo/ci/tasks/build-smoke-tests.yml
-      - task: build-integration-tests
-=======
-      - task: build-samples
-        image: spring-boot-jdk11-ci-image
-        file: git-repo/ci/tasks/build-samples.yml
->>>>>>> 0957c746
         timeout: ((task-timeout))
       - task: build-integration-tests
         image: spring-boot-jdk11-ci-image
