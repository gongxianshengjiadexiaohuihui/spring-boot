--- conflicted
+++ resolved
@@ -27,13 +27,8 @@
 import java.net.URLConnection;
 import java.net.URLEncoder;
 import java.net.URLStreamHandler;
-<<<<<<< HEAD
-=======
+
 import java.security.Permission;
-import java.util.jar.Manifest;
-
-import org.springframework.boot.loader.util.AsciiBytes;
->>>>>>> 3772d9f9
 
 /**
  * {@link java.net.JarURLConnection} used to support {@link JarFile#getUrl()}.
@@ -75,13 +70,8 @@
 
 	private final JarFile jarFile;
 
-<<<<<<< HEAD
-=======
 	private final Permission permission;
 
-	private JarEntryData jarEntryData;
-
->>>>>>> 3772d9f9
 	private URL jarFileUrl;
 
 	private final JarEntryName jarEntryName;
