--- conflicted
+++ resolved
@@ -1,9 +1,5 @@
 /*
-<<<<<<< HEAD
- * Copyright 2012-2018 the original author or authors.
-=======
  * Copyright 2012-2019 the original author or authors.
->>>>>>> c6c139d9
  *
  * Licensed under the Apache License, Version 2.0 (the "License");
  * you may not use this file except in compliance with the License.
@@ -133,16 +129,8 @@
 
 	@Test
 	public void urlPatternsDeclaredTwice() throws IOException {
-<<<<<<< HEAD
-		assertThatIllegalStateException()
-				.isThrownBy(() -> getBeanDefinition(UrlPatternsDeclaredTwiceFilter.class))
-				.withMessageContaining(
-						"The urlPatterns and value attributes are mutually exclusive.");
-=======
-		this.thrown.expect(IllegalStateException.class);
-		this.thrown.expectMessage("The urlPatterns and value attributes are mutually exclusive.");
-		getBeanDefinition(UrlPatternsDeclaredTwiceFilter.class);
->>>>>>> c6c139d9
+		assertThatIllegalStateException().isThrownBy(() -> getBeanDefinition(UrlPatternsDeclaredTwiceFilter.class))
+				.withMessageContaining("The urlPatterns and value attributes are mutually exclusive.");
 	}
 
 	BeanDefinition getBeanDefinition(Class<?> filterClass) throws IOException {
