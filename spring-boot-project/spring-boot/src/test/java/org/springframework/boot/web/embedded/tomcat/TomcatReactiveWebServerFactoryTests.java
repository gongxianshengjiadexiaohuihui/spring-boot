/*
 * Copyright 2012-2020 the original author or authors.
 *
 * Licensed under the Apache License, Version 2.0 (the "License");
 * you may not use this file except in compliance with the License.
 * You may obtain a copy of the License at
 *
 *      https://www.apache.org/licenses/LICENSE-2.0
 *
 * Unless required by applicable law or agreed to in writing, software
 * distributed under the License is distributed on an "AS IS" BASIS,
 * WITHOUT WARRANTIES OR CONDITIONS OF ANY KIND, either express or implied.
 * See the License for the specific language governing permissions and
 * limitations under the License.
 */

package org.springframework.boot.web.embedded.tomcat;

import java.io.IOException;
import java.net.InetSocketAddress;
import java.net.ServerSocket;
import java.util.Arrays;
import java.util.Map;
import java.util.concurrent.atomic.AtomicReference;

import org.apache.catalina.Context;
import org.apache.catalina.LifecycleEvent;
import org.apache.catalina.LifecycleListener;
import org.apache.catalina.Service;
import org.apache.catalina.connector.Connector;
import org.apache.catalina.core.AprLifecycleListener;
import org.apache.catalina.core.StandardContext;
import org.apache.catalina.startup.Tomcat;
import org.apache.catalina.valves.RemoteIpValve;
<<<<<<< HEAD
import org.apache.coyote.ProtocolHandler;
import org.apache.coyote.http11.AbstractHttp11Protocol;
import org.junit.jupiter.api.Disabled;
import org.junit.jupiter.api.Test;
=======
import org.junit.Test;
>>>>>>> 95031295
import org.mockito.ArgumentCaptor;
import org.mockito.InOrder;

import org.springframework.boot.web.reactive.server.AbstractReactiveWebServerFactory;
import org.springframework.boot.web.reactive.server.AbstractReactiveWebServerFactoryTests;
import org.springframework.boot.web.server.PortInUseException;
import org.springframework.boot.web.server.Ssl;
import org.springframework.boot.web.server.WebServerException;
import org.springframework.http.server.reactive.HttpHandler;
import org.springframework.util.SocketUtils;

import static org.assertj.core.api.Assertions.assertThat;
import static org.assertj.core.api.Assertions.assertThatExceptionOfType;
import static org.assertj.core.api.Assertions.assertThatIllegalArgumentException;
import static org.assertj.core.api.Assertions.assertThatThrownBy;
import static org.mockito.ArgumentMatchers.any;
import static org.mockito.Mockito.inOrder;
import static org.mockito.Mockito.mock;
import static org.mockito.Mockito.verify;

/**
 * Tests for {@link TomcatReactiveWebServerFactory}.
 *
 * @author Brian Clozel
 * @author Madhura Bhave
 * @author HaiTao Zhang
 */
class TomcatReactiveWebServerFactoryTests extends AbstractReactiveWebServerFactoryTests {

	@Override
	protected TomcatReactiveWebServerFactory getFactory() {
		return new TomcatReactiveWebServerFactory(0);
	}

	@Test
	@Disabled("gh-19702")
	void compressionOfResponseToGetRequest() {
	}

	@Test
	@Disabled("gh-19702")
	void compressionOfResponseToPostRequest() {
	}

	@Test
	void tomcatCustomizers() {
		TomcatReactiveWebServerFactory factory = getFactory();
		TomcatContextCustomizer[] customizers = new TomcatContextCustomizer[4];
		Arrays.setAll(customizers, (i) -> mock(TomcatContextCustomizer.class));
		factory.setTomcatContextCustomizers(Arrays.asList(customizers[0], customizers[1]));
		factory.addContextCustomizers(customizers[2], customizers[3]);
		this.webServer = factory.getWebServer(mock(HttpHandler.class));
		InOrder ordered = inOrder((Object[]) customizers);
		for (TomcatContextCustomizer customizer : customizers) {
			ordered.verify(customizer).customize(any(Context.class));
		}
	}

	@Test
	void contextIsAddedToHostBeforeCustomizersAreCalled() {
		TomcatReactiveWebServerFactory factory = getFactory();
		TomcatContextCustomizer customizer = mock(TomcatContextCustomizer.class);
		factory.addContextCustomizers(customizer);
		this.webServer = factory.getWebServer(mock(HttpHandler.class));
		ArgumentCaptor<Context> contextCaptor = ArgumentCaptor.forClass(Context.class);
		verify(customizer).customize(contextCaptor.capture());
		assertThat(contextCaptor.getValue().getParent()).isNotNull();
	}

	@Test
	void defaultTomcatListeners() {
		TomcatReactiveWebServerFactory factory = getFactory();
		if (AprLifecycleListener.isAprAvailable()) {
			assertThat(factory.getContextLifecycleListeners()).hasSize(1).first()
					.isInstanceOf(AprLifecycleListener.class);
		}
		else {
			assertThat(factory.getContextLifecycleListeners()).isEmpty();
		}
	}

	@Test
	void tomcatListeners() {
		TomcatReactiveWebServerFactory factory = getFactory();
		LifecycleListener[] listeners = new LifecycleListener[4];
		Arrays.setAll(listeners, (i) -> mock(LifecycleListener.class));
		factory.setContextLifecycleListeners(Arrays.asList(listeners[0], listeners[1]));
		factory.addContextLifecycleListeners(listeners[2], listeners[3]);
		this.webServer = factory.getWebServer(mock(HttpHandler.class));
		InOrder ordered = inOrder((Object[]) listeners);
		for (LifecycleListener listener : listeners) {
			ordered.verify(listener).lifecycleEvent(any(LifecycleEvent.class));
		}
	}

	@Test
	void setNullConnectorCustomizersShouldThrowException() {
		TomcatReactiveWebServerFactory factory = getFactory();
		assertThatIllegalArgumentException().isThrownBy(() -> factory.setTomcatConnectorCustomizers(null))
				.withMessageContaining("Customizers must not be null");
	}

	@Test
	void addNullAddConnectorCustomizersShouldThrowException() {
		TomcatReactiveWebServerFactory factory = getFactory();
		assertThatIllegalArgumentException()
				.isThrownBy(() -> factory.addConnectorCustomizers((TomcatConnectorCustomizer[]) null))
				.withMessageContaining("Customizers must not be null");
	}

	@Test
	void setNullProtocolHandlerCustomizersShouldThrowException() {
		TomcatReactiveWebServerFactory factory = getFactory();
		assertThatIllegalArgumentException().isThrownBy(() -> factory.setTomcatProtocolHandlerCustomizers(null))
				.withMessageContaining("TomcatProtocolHandlerCustomizers must not be null");
	}

	@Test
	void addNullProtocolHandlerCustomizersShouldThrowException() {
		TomcatReactiveWebServerFactory factory = getFactory();
		assertThatIllegalArgumentException()
				.isThrownBy(() -> factory.addProtocolHandlerCustomizers((TomcatProtocolHandlerCustomizer[]) null))
				.withMessageContaining("TomcatProtocolHandlerCustomizers must not be null");
	}

	@Test
	void tomcatConnectorCustomizersShouldBeInvoked() {
		TomcatReactiveWebServerFactory factory = getFactory();
		HttpHandler handler = mock(HttpHandler.class);
		TomcatConnectorCustomizer[] customizers = new TomcatConnectorCustomizer[4];
		Arrays.setAll(customizers, (i) -> mock(TomcatConnectorCustomizer.class));
		factory.setTomcatConnectorCustomizers(Arrays.asList(customizers[0], customizers[1]));
		factory.addConnectorCustomizers(customizers[2], customizers[3]);
		this.webServer = factory.getWebServer(handler);
		InOrder ordered = inOrder((Object[]) customizers);
		for (TomcatConnectorCustomizer customizer : customizers) {
			ordered.verify(customizer).customize(any(Connector.class));
		}
	}

	@Test
	@SuppressWarnings({ "unchecked", "rawtypes" })
	void tomcatProtocolHandlerCustomizersShouldBeInvoked() {
		TomcatReactiveWebServerFactory factory = getFactory();
		HttpHandler handler = mock(HttpHandler.class);
		TomcatProtocolHandlerCustomizer<AbstractHttp11Protocol<?>>[] customizers = new TomcatProtocolHandlerCustomizer[4];
		Arrays.setAll(customizers, (i) -> mock(TomcatProtocolHandlerCustomizer.class));
		factory.setTomcatProtocolHandlerCustomizers(Arrays.asList(customizers[0], customizers[1]));
		factory.addProtocolHandlerCustomizers(customizers[2], customizers[3]);
		this.webServer = factory.getWebServer(handler);
		InOrder ordered = inOrder((Object[]) customizers);
		for (TomcatProtocolHandlerCustomizer customizer : customizers) {
			ordered.verify(customizer).customize(any(ProtocolHandler.class));
		}
	}

	@Test
	void tomcatAdditionalConnectors() {
		TomcatReactiveWebServerFactory factory = getFactory();
		Connector[] connectors = new Connector[4];
		Arrays.setAll(connectors, (i) -> new Connector());
		factory.addAdditionalTomcatConnectors(connectors);
		this.webServer = factory.getWebServer(mock(HttpHandler.class));
		Map<Service, Connector[]> connectorsByService = ((TomcatWebServer) this.webServer).getServiceConnectors();
		assertThat(connectorsByService.values().iterator().next()).hasSize(connectors.length + 1);
	}

	@Test
	void addNullAdditionalConnectorsThrows() {
		TomcatReactiveWebServerFactory factory = getFactory();
		assertThatIllegalArgumentException().isThrownBy(() -> factory.addAdditionalTomcatConnectors((Connector[]) null))
				.withMessageContaining("Connectors must not be null");
	}

	@Test
	void useForwardedHeaders() {
		TomcatReactiveWebServerFactory factory = getFactory();
		RemoteIpValve valve = new RemoteIpValve();
		valve.setProtocolHeader("X-Forwarded-Proto");
		factory.addEngineValves(valve);
		assertForwardHeaderIsUsed(factory);
	}

	@Test
	void referenceClearingIsDisabled() {
		TomcatReactiveWebServerFactory factory = getFactory();
		this.webServer = factory.getWebServer(mock(HttpHandler.class));
		this.webServer.start();
		Tomcat tomcat = ((TomcatWebServer) this.webServer).getTomcat();
		StandardContext context = (StandardContext) tomcat.getHost().findChildren()[0];
		assertThat(context.getClearReferencesObjectStreamClassCaches()).isFalse();
		assertThat(context.getClearReferencesRmiTargets()).isFalse();
		assertThat(context.getClearReferencesThreadLocals()).isFalse();
	}

	@Test
<<<<<<< HEAD
	void portClashOfPrimaryConnectorResultsInPortInUseException() throws IOException {
		doWithBlockedPort((port) -> {
			assertThatExceptionOfType(RuntimeException.class).isThrownBy(() -> {
				AbstractReactiveWebServerFactory factory = getFactory();
				factory.setPort(port);
				this.webServer = factory.getWebServer(mock(HttpHandler.class));
				this.webServer.start();
			}).satisfies((ex) -> handleExceptionCausedByBlockedPortOnPrimaryConnector(ex, port));
		});
	}

	@Test
	void sslWithInvalidAliasFailsDuringStartup() {
=======
	@Override
	public void sslWithInvalidAliasFailsDuringStartup() {
>>>>>>> 95031295
		String keyStore = "classpath:test.jks";
		String keyPassword = "password";
		AbstractReactiveWebServerFactory factory = getFactory();
		Ssl ssl = new Ssl();
		ssl.setKeyStore(keyStore);
		ssl.setKeyPassword(keyPassword);
		ssl.setKeyAlias("test-alias-404");
		factory.setSsl(ssl);
		assertThatThrownBy(() -> factory.getWebServer(new EchoHandler()).start())
				.isInstanceOf(WebServerException.class);
	}

	@Test
	void whenGetTomcatWebServerIsOverriddenThenWebServerCreationCanBeCustomized() {
		AtomicReference<TomcatWebServer> webServerReference = new AtomicReference<>();
		TomcatWebServer webServer = (TomcatWebServer) new TomcatReactiveWebServerFactory() {

			@Override
			protected TomcatWebServer getTomcatWebServer(Tomcat tomcat) {
				webServerReference.set(new TomcatWebServer(tomcat));
				return webServerReference.get();
			}

		}.getWebServer(new EchoHandler());
		assertThat(webServerReference).hasValue(webServer);
	}

	private void doWithBlockedPort(BlockedPortAction action) throws IOException {
		int port = SocketUtils.findAvailableTcpPort(40000);
		ServerSocket serverSocket = new ServerSocket();
		for (int i = 0; i < 10; i++) {
			try {
				serverSocket.bind(new InetSocketAddress(port));
				break;
			}
			catch (Exception ex) {
			}
		}
		try {
			action.run(port);
		}
		finally {
			serverSocket.close();
		}
	}

	private void handleExceptionCausedByBlockedPortOnPrimaryConnector(RuntimeException ex, int blockedPort) {
		assertThat(ex).isInstanceOf(PortInUseException.class);
		assertThat(((PortInUseException) ex).getPort()).isEqualTo(blockedPort);
	}

	interface BlockedPortAction {

		void run(int port);

	}

}<|MERGE_RESOLUTION|>--- conflicted
+++ resolved
@@ -32,14 +32,9 @@
 import org.apache.catalina.core.StandardContext;
 import org.apache.catalina.startup.Tomcat;
 import org.apache.catalina.valves.RemoteIpValve;
-<<<<<<< HEAD
 import org.apache.coyote.ProtocolHandler;
 import org.apache.coyote.http11.AbstractHttp11Protocol;
-import org.junit.jupiter.api.Disabled;
 import org.junit.jupiter.api.Test;
-=======
-import org.junit.Test;
->>>>>>> 95031295
 import org.mockito.ArgumentCaptor;
 import org.mockito.InOrder;
 
@@ -72,16 +67,6 @@
 	@Override
 	protected TomcatReactiveWebServerFactory getFactory() {
 		return new TomcatReactiveWebServerFactory(0);
-	}
-
-	@Test
-	@Disabled("gh-19702")
-	void compressionOfResponseToGetRequest() {
-	}
-
-	@Test
-	@Disabled("gh-19702")
-	void compressionOfResponseToPostRequest() {
 	}
 
 	@Test
@@ -236,7 +221,6 @@
 	}
 
 	@Test
-<<<<<<< HEAD
 	void portClashOfPrimaryConnectorResultsInPortInUseException() throws IOException {
 		doWithBlockedPort((port) -> {
 			assertThatExceptionOfType(RuntimeException.class).isThrownBy(() -> {
@@ -250,10 +234,6 @@
 
 	@Test
 	void sslWithInvalidAliasFailsDuringStartup() {
-=======
-	@Override
-	public void sslWithInvalidAliasFailsDuringStartup() {
->>>>>>> 95031295
 		String keyStore = "classpath:test.jks";
 		String keyPassword = "password";
 		AbstractReactiveWebServerFactory factory = getFactory();
