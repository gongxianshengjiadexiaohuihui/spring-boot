--- conflicted
+++ resolved
@@ -43,15 +43,9 @@
  */
 public class PropertiesMeterFilter implements MeterFilter {
 
-<<<<<<< HEAD
-	private static final ServiceLevelAgreementBoundary[] EMPTY_SLA = {};
-
 	private final MetricsProperties properties;
 
 	private final MeterFilter mapFilter;
-=======
-	private MetricsProperties properties;
->>>>>>> 37be8948
 
 	public PropertiesMeterFilter(MetricsProperties properties) {
 		Assert.notNull(properties, "Properties must not be null");
