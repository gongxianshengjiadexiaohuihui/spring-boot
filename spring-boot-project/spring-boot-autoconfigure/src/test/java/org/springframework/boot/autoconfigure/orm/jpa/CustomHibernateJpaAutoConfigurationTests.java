--- conflicted
+++ resolved
@@ -98,17 +98,9 @@
 	public void defaultDatabaseIsSet() {
 		this.contextRunner.withPropertyValues("spring.datasource.url:jdbc:h2:mem:testdb",
 				"spring.datasource.initialization-mode:never").run((context) -> {
-<<<<<<< HEAD
-					HibernateJpaVendorAdapter bean = context
-							.getBean(HibernateJpaVendorAdapter.class);
-					Database database = (Database) ReflectionTestUtils.getField(bean,
-							"database");
-					assertThat(database).isEqualTo(Database.DEFAULT);
-=======
 					HibernateJpaVendorAdapter bean = context.getBean(HibernateJpaVendorAdapter.class);
 					Database database = (Database) ReflectionTestUtils.getField(bean, "database");
-					assertThat(database).isEqualTo(Database.H2);
->>>>>>> 24925c3d
+					assertThat(database).isEqualTo(Database.DEFAULT);
 				});
 	}
 
