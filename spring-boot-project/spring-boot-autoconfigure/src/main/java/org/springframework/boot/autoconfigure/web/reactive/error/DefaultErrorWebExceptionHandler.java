--- conflicted
+++ resolved
@@ -75,11 +75,6 @@
 
 	private static final Map<HttpStatus.Series, String> SERIES_VIEWS;
 
-<<<<<<< HEAD
-=======
-	private static final Log logger = LogFactory.getLog(DefaultErrorWebExceptionHandler.class);
-
->>>>>>> c6c139d9
 	static {
 		Map<HttpStatus.Series, String> views = new EnumMap<>(HttpStatus.Series.class);
 		views.put(HttpStatus.Series.CLIENT_ERROR, "4xx");
@@ -118,22 +113,11 @@
 		HttpStatus errorStatus = getHttpStatus(error);
 		ServerResponse.BodyBuilder responseBody = ServerResponse.status(errorStatus).contentType(MediaType.TEXT_HTML);
 		return Flux
-<<<<<<< HEAD
-				.just("error/" + errorStatus.value(),
-						"error/" + SERIES_VIEWS.get(errorStatus.series()), "error/error")
-				.flatMap((viewName) -> renderErrorView(viewName, responseBody, error))
-				.switchIfEmpty(this.errorProperties.getWhitelabel().isEnabled()
-						? renderDefaultErrorView(responseBody, error)
-						: Mono.error(getError(request)))
-				.next();
-=======
-				.just("error/" + errorStatus.toString(), "error/" + SERIES_VIEWS.get(errorStatus.series()),
-						"error/error")
+				.just("error/" + errorStatus.value(), "error/" + SERIES_VIEWS.get(errorStatus.series()), "error/error")
 				.flatMap((viewName) -> renderErrorView(viewName, responseBody, error))
 				.switchIfEmpty(this.errorProperties.getWhitelabel().isEnabled()
 						? renderDefaultErrorView(responseBody, error) : Mono.error(getError(request)))
-				.next().doOnNext((response) -> logError(request, errorStatus));
->>>>>>> c6c139d9
+				.next();
 	}
 
 	/**
@@ -144,15 +128,8 @@
 	protected Mono<ServerResponse> renderErrorResponse(ServerRequest request) {
 		boolean includeStackTrace = isIncludeStackTrace(request, MediaType.ALL);
 		Map<String, Object> error = getErrorAttributes(request, includeStackTrace);
-<<<<<<< HEAD
-		return ServerResponse.status(getHttpStatus(error))
-				.contentType(MediaType.APPLICATION_JSON_UTF8)
+		return ServerResponse.status(getHttpStatus(error)).contentType(MediaType.APPLICATION_JSON_UTF8)
 				.body(BodyInserters.fromObject(error));
-=======
-		HttpStatus errorStatus = getHttpStatus(error);
-		return ServerResponse.status(getHttpStatus(error)).contentType(MediaType.APPLICATION_JSON_UTF8)
-				.body(BodyInserters.fromObject(error)).doOnNext((resp) -> logError(request, errorStatus));
->>>>>>> c6c139d9
 	}
 
 	/**
@@ -203,40 +180,4 @@
 		};
 	}
 
-<<<<<<< HEAD
-=======
-	/**
-	 * Log the original exception if handling it results in a Server Error or a Bad
-	 * Request (Client Error with 400 status code) one.
-	 * @param request the source request
-	 * @param errorStatus the HTTP error status
-	 */
-	protected void logError(ServerRequest request, HttpStatus errorStatus) {
-		Throwable ex = getError(request);
-		log(request, ex, (errorStatus.is5xxServerError() ? logger::error : logger::warn));
-	}
-
-	private void log(ServerRequest request, Throwable ex, BiConsumer<Object, Throwable> logger) {
-		if (ex instanceof ResponseStatusException) {
-			logger.accept(buildMessage(request, ex), null);
-		}
-		else {
-			logger.accept(buildMessage(request, null), ex);
-		}
-	}
-
-	private String buildMessage(ServerRequest request, Throwable ex) {
-		StringBuilder message = new StringBuilder("Failed to handle request [");
-		message.append(request.methodName());
-		message.append(" ");
-		message.append(request.uri());
-		message.append("]");
-		if (ex != null) {
-			message.append(": ");
-			message.append(ex.getMessage());
-		}
-		return message.toString();
-	}
-
->>>>>>> c6c139d9
 }